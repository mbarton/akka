--- conflicted
+++ resolved
@@ -87,13 +87,8 @@
           def instance(p: Props) = actorOf(p.withCreator(new Actor {
             def receive = {
               case req: String ⇒ {
-<<<<<<< HEAD
                 (10 millis).dilated.sleep
-                channel.tryTell("Response")
-=======
-                sleepFor(10 millis)
                 sender.tell("Response")
->>>>>>> 294c71d9
               }
             }
           }))
