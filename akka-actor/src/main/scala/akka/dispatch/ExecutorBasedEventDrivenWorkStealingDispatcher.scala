/**
 *    Copyright (C) 2009-2011 Scalable Solutions AB <http://scalablesolutions.se>
 */

package akka.dispatch

import akka.actor.{ActorRef, Actor, IllegalActorStateException}
import akka.util.{ReflectiveAccess, Switch}

import java.util.Queue
import java.util.concurrent.atomic.{AtomicReference, AtomicInteger}
import java.util.concurrent.{ TimeUnit, ExecutorService, RejectedExecutionException, ConcurrentLinkedQueue, LinkedBlockingQueue}

/**
 * An executor based event driven dispatcher which will try to redistribute work from busy actors to idle actors. It is assumed
 * that all actors using the same instance of this dispatcher can process all messages that have been sent to one of the actors. I.e. the
 * actors belong to a pool of actors, and to the client there is no guarantee about which actor instance actually processes a given message.
 * <p/>
 * Although the technique used in this implementation is commonly known as "work stealing", the actual implementation is probably
 * best described as "work donating" because the actor of which work is being stolen takes the initiative.
 * <p/>
 * The preferred way of creating dispatchers is to use
 * the {@link akka.dispatch.Dispatchers} factory object.
 *
 * @see akka.dispatch.ExecutorBasedEventDrivenWorkStealingDispatcher
 * @see akka.dispatch.Dispatchers
 *
 * @author Viktor Klang
 */
class ExecutorBasedEventDrivenWorkStealingDispatcher(
  _name: String,
  throughput: Int = Dispatchers.THROUGHPUT,
  throughputDeadlineTime: Int = Dispatchers.THROUGHPUT_DEADLINE_TIME_MILLIS,
  mailboxType: MailboxType = Dispatchers.MAILBOX_TYPE,
  config: ThreadPoolConfig = ThreadPoolConfig())
  extends ExecutorBasedEventDrivenDispatcher(_name, throughput, throughputDeadlineTime, mailboxType, config) {

  def this(_name: String, throughput: Int, throughputDeadlineTime: Int, mailboxType: MailboxType) =
    this(_name, throughput, throughputDeadlineTime, mailboxType,ThreadPoolConfig())  // Needed for Java API usage

  def this(_name: String, throughput: Int, mailboxType: MailboxType) =
    this(_name, throughput, Dispatchers.THROUGHPUT_DEADLINE_TIME_MILLIS, mailboxType) // Needed for Java API usage

  def this(_name: String, throughput: Int) =
    this(_name, throughput, Dispatchers.THROUGHPUT_DEADLINE_TIME_MILLIS, Dispatchers.MAILBOX_TYPE) // Needed for Java API usage

  def this(_name: String, _config: ThreadPoolConfig) =
    this(_name, Dispatchers.THROUGHPUT, Dispatchers.THROUGHPUT_DEADLINE_TIME_MILLIS, Dispatchers.MAILBOX_TYPE, _config)

  def this(_name: String, memberType: Class[_ <: Actor]) =
    this(_name, Dispatchers.THROUGHPUT, Dispatchers.THROUGHPUT_DEADLINE_TIME_MILLIS, Dispatchers.MAILBOX_TYPE) // Needed for Java API usage

  def this(_name: String, mailboxType: MailboxType) =
    this(_name, Dispatchers.THROUGHPUT, Dispatchers.THROUGHPUT_DEADLINE_TIME_MILLIS, mailboxType) // Needed for Java API usage

  @volatile private var actorType: Option[Class[_]] = None
  @volatile private var members = Vector[ActorRef]()

  private[akka] override def register(actorRef: ActorRef) = {
    //Verify actor type conformity
    actorType match {
      case None => actorType = Some(actorRef.actor.getClass)
      case Some(aType) =>
        if (aType != actorRef.actor.getClass)
          throw new IllegalActorStateException(String.format(
            "Can't register actor %s in a work stealing dispatcher which already knows actors of type %s",
            actorRef, aType))
    }

    synchronized { members :+= actorRef } //Update members
    super.register(actorRef)
  }

  private[akka] override def unregister(actorRef: ActorRef) = {
    synchronized { members = members.filterNot(actorRef eq) } //Update members
    super.unregister(actorRef)
  }

  override private[akka] def dispatch(invocation: MessageInvocation) = {
    val mbox = getMailbox(invocation.receiver)
    if (mbox.dispatcherLock.locked && attemptDonationOf(invocation, mbox)) {
      //We were busy and we got to donate the message to some other lucky guy, we're done here
    } else {
      mbox enqueue invocation
      registerForExecution(mbox)
    }
  }

  override private[akka] def reRegisterForExecution(mbox: MessageQueue with ExecutableMailbox): Unit = {
    while(donateFrom(mbox)) {} //When we reregister, first donate messages to another actor
    if (!mbox.isEmpty) //If we still have messages left to process, reschedule for execution
      super.reRegisterForExecution(mbox)
  }

  /**
   * Returns true if it successfully donated a message
   */
  protected def donateFrom(donorMbox: MessageQueue with ExecutableMailbox): Boolean = {
    val actors = members // copy to prevent concurrent modifications having any impact

    // we risk to pick a thief which is unregistered from the dispatcher in the meantime, but that typically means
    // the dispatcher is being shut down...
    // Starts at is seeded by current time
    doFindDonorRecipient(donorMbox, actors, (System.currentTimeMillis % actors.size).asInstanceOf[Int]) match {
      case null => false
      case recipient => donate(donorMbox.dequeue, recipient)
    }
  }

  /**
   * Returns true if the donation succeeded or false otherwise
   */
  protected def attemptDonationOf(message: MessageInvocation, donorMbox: MessageQueue with ExecutableMailbox): Boolean = {
    val actors = members // copy to prevent concurrent modifications having any impact
    doFindDonorRecipient(donorMbox, actors, System.identityHashCode(message) % actors.size) match {
      case null => false
      case recipient => donate(message, recipient)
    }
  }

  /**
   * Rewrites the message and adds that message to the recipients mailbox
   * returns true if the message is non-null
   */
  protected def donate(organ: MessageInvocation, recipient: ActorRef): Boolean = {
    if (organ ne null) {
      if (organ.senderFuture.isDefined) recipient.postMessageToMailboxAndCreateFutureResultWithTimeout[Any](
        organ.message, recipient.timeout, organ.sender, organ.senderFuture)
      else if (organ.sender.isDefined) recipient.postMessageToMailbox(organ.message, organ.sender)
      else recipient.postMessageToMailbox(organ.message, None)
      true
    } else false
  }

<<<<<<< HEAD
  private[akka] def start = {}

  private[akka] def shutdown {
    val old = executorService.getAndSet(config.createLazyExecutorService(threadFactory))
    if (old ne null) {
      old.shutdownNow()
    }
  }


  def suspend(actorRef: ActorRef) {
    getMailbox(actorRef).suspended.tryLock
  }
=======
  /**
   * Returns an available recipient for the message, if any
   */
  protected def doFindDonorRecipient(donorMbox: MessageQueue with ExecutableMailbox, potentialRecipients: Vector[ActorRef], startIndex: Int): ActorRef = {
    val prSz = potentialRecipients.size
    var i = 0
    var recipient: ActorRef = null
>>>>>>> 7582b1ec

    while((i < prSz) && (recipient eq null)) {
      val actor = potentialRecipients((i + startIndex) % prSz) //Wrap-around, one full lap
      val mbox = getMailbox(actor)

      if ((mbox ne donorMbox) && mbox.isEmpty) { //Don't donate to yourself
        recipient = actor //Found!
      }

      i += 1
    }

    recipient // nothing found, reuse same start index next time
  }
}<|MERGE_RESOLUTION|>--- conflicted
+++ resolved
@@ -132,21 +132,6 @@
     } else false
   }
 
-<<<<<<< HEAD
-  private[akka] def start = {}
-
-  private[akka] def shutdown {
-    val old = executorService.getAndSet(config.createLazyExecutorService(threadFactory))
-    if (old ne null) {
-      old.shutdownNow()
-    }
-  }
-
-
-  def suspend(actorRef: ActorRef) {
-    getMailbox(actorRef).suspended.tryLock
-  }
-=======
   /**
    * Returns an available recipient for the message, if any
    */
@@ -154,7 +139,6 @@
     val prSz = potentialRecipients.size
     var i = 0
     var recipient: ActorRef = null
->>>>>>> 7582b1ec
 
     while((i < prSz) && (recipient eq null)) {
       val actor = potentialRecipients((i + startIndex) % prSz) //Wrap-around, one full lap
