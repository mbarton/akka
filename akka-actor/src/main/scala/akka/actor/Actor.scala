--- conflicted
+++ resolved
@@ -391,51 +391,9 @@
         val isHomeNode = DeploymentConfig.isHomeNode(home)
         val replicas = DeploymentConfig.replicaValueFor(replication)
 
-<<<<<<< HEAD
         def storeActorAndGetClusterRef(replicationStrategy: ReplicationStrategy, serializer: Serializer): ActorRef = {
           // add actor to cluster registry (if not already added)
           if (!cluster.isClustered(address)) cluster.store(factory().start(), replicas, replicationStrategy, false, serializer)
-=======
-        def serializerErrorDueTo(reason: String) =
-          throw new akka.config.ConfigurationException(
-            "Could not create Serializer object [" + serializerClassName +
-              "] for serialization of actor [" + address +
-              "] since " + reason)
-
-        val serializer: Serializer = serializerClassName match {
-          case null | "" | Format.`defaultSerializerName` ⇒ Format.Default
-          case specialSerializer ⇒
-            ReflectiveAccess.getClassFor(specialSerializer) match {
-              case Right(clazz) ⇒
-                clazz.newInstance match {
-                  case s: Serializer ⇒ s
-                  case other         ⇒ serializerErrorDueTo("class must be of type [akka.serialization.Serializer]")
-                }
-              case Left(exception) ⇒
-                val cause = exception match {
-                  case i: InvocationTargetException ⇒ i.getTargetException
-                  case _                            ⇒ exception
-                }
-                serializerErrorDueTo(cause.toString)
-            }
-        }
-
-        val isStateful = state match {
-          case _: Stateless | Stateless ⇒ false
-          case _: Stateful | Stateful   ⇒ true
-        }
-
-        if (isStateful && isHomeNode) { // stateful actor's home node
-          cluster
-            .use(address, serializer)
-            .getOrElse(throw new ConfigurationException(
-              "Could not check out actor [" + address + "] from cluster registry as a \"local\" actor"))
-
-        } else {
-          if (!cluster.isClustered(address)) { // add actor to cluster registry (if not already added)
-            cluster.store(factory().start(), replicas, false, serializer)
-          }
->>>>>>> cee934a9
 
           // remote node (not home node), check out as ClusterActorRef
           cluster.ref(address, DeploymentConfig.routerTypeFor(router))
@@ -444,7 +402,7 @@
         val serializer = serializerFor(address, serializerClassName)
 
         state match {
-          case Stateless ⇒
+          case _: Stateless | Stateless ⇒
             storeActorAndGetClusterRef(Transient, serializer)
 
           case Stateful(storage, strategy) ⇒
@@ -473,24 +431,24 @@
           "] for serialization of actor [" + address +
           "] since " + reason)
 
-    if ((serializerClassName eq null) ||
-      (serializerClassName == "") ||
-      (serializerClassName == Format.defaultSerializerName)) {
-      Format.Default
-    } else {
-      val clazz: Class[_] = ReflectiveAccess.getClassFor(serializerClassName) match {
-        case Right(clazz) ⇒ clazz
-        case Left(exception) ⇒
-          val cause = exception match {
-            case i: InvocationTargetException ⇒ i.getTargetException
-            case _                            ⇒ exception
-          }
-          serializerErrorDueTo(cause.toString)
-      }
-      val f = clazz.newInstance.asInstanceOf[AnyRef]
-      if (f.isInstanceOf[Serializer]) f.asInstanceOf[Serializer]
-      else serializerErrorDueTo("class must be of type [akka.serialization.Serializer]")
+    val serializer: Serializer = serializerClassName match {
+      case null | "" | Format.`defaultSerializerName` ⇒ Format.Default
+      case specialSerializer ⇒
+        ReflectiveAccess.getClassFor(specialSerializer) match {
+          case Right(clazz) ⇒
+            clazz.newInstance match {
+              case s: Serializer ⇒ s
+              case other         ⇒ serializerErrorDueTo("class must be of type [akka.serialization.Serializer]")
+            }
+          case Left(exception) ⇒
+            val cause = exception match {
+              case i: InvocationTargetException ⇒ i.getTargetException
+              case _                            ⇒ exception
+            }
+            serializerErrorDueTo(cause.toString)
+        }
     }
+    serializer
   }
 }
 
@@ -566,10 +524,11 @@
 
     val ref = refStack.head
 
-    if (ref eq null)
-      throw new ActorInitializationException("Trying to create an instance of an Actor outside of a wrapping 'actorOf'")
+    if (ref eq null) throw new ActorInitializationException(
+      "Trying to create an instance of an Actor outside of a wrapping 'actorOf'")
     else {
-      Actor.actorRefInCreation.set(refStack.push(null)) //Push a null marker so any subsequent calls to new Actor doesn't reuse this actor ref
+      // Push a null marker so any subsequent calls to new Actor doesn't reuse this actor ref
+      Actor.actorRefInCreation.set(refStack.push(null))
       Some(ref)
     }
   }
