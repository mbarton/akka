--- conflicted
+++ resolved
@@ -24,50 +24,33 @@
   def intercept[A, B](interceptor: (A) => Unit, interceptee: PF[A, B]): PF[A, B] = 
     filter({case a if a.isInstanceOf[A] => interceptor(a)}, interceptee)
 
-<<<<<<< HEAD
-  //FIXME 2.8, use default params with CyclicIterator
-  def loadBalancerActor(actors: => InfiniteIterator[ActorRef]): ActorRef = 
-=======
   /** Creates a LoadBalancer from the thunk-supplied InfiniteIterator
    */
-  def loadBalancerActor(actors: => InfiniteIterator[ActorID]): ActorID = 
->>>>>>> 1a4f80c9
+   def loadBalancerActor(actors: => InfiniteIterator[ActorRef]): ActorRef = 
     newActor(() => new Actor with LoadBalancer {
       start
       val seq = actors
     })
 
-<<<<<<< HEAD
-  def dispatcherActor(routing: PF[Any, ActorRef], msgTransformer: (Any) => Any): ActorRef = 
-=======
   /** Creates a Dispatcher given a routing and a message-transforming function
    */
-  def dispatcherActor(routing: PF[Any, ActorID], msgTransformer: (Any) => Any): ActorID = 
->>>>>>> 1a4f80c9
+   def dispatcherActor(routing: PF[Any, ActorRef], msgTransformer: (Any) => Any): ActorRef = 
     newActor(() => new Actor with Dispatcher {
       start
       override def transform(msg: Any) = msgTransformer(msg)
       def routes = routing
     })
 
-<<<<<<< HEAD
-  def dispatcherActor(routing: PF[Any, ActorRef]): ActorRef = newActor(() => new Actor with Dispatcher {
-=======
   /** Creates a Dispatcher given a routing
    */
-  def dispatcherActor(routing: PF[Any, ActorID]): ActorID = newActor(() => new Actor with Dispatcher {
->>>>>>> 1a4f80c9
+   def dispatcherActor(routing: PF[Any, ActorRef]): ActorRef = newActor(() => new Actor with Dispatcher {
     start
     def routes = routing
   })
 
-<<<<<<< HEAD
-  def loggerActor(actorToLog: ActorRef, logger: (Any) => Unit): ActorRef = 
-=======
   /** Creates an actor that pipes all incoming messages to 
    *  both another actor and through the supplied function
    */
-  def loggerActor(actorToLog: ActorID, logger: (Any) => Unit): ActorID = 
->>>>>>> 1a4f80c9
+  def loggerActor(actorToLog: ActorRef, logger: (Any) => Unit): ActorRef = 
     dispatcherActor({case _ => actorToLog}, logger)
 }